name: CI

on:
  push:
    branches: [master, main]
  pull_request:
    branches: [master, main]

env:
  CARGO_TERM_COLOR: always

jobs:
  test:
    runs-on: ubuntu-latest

    permissions:
      contents: write
      pull-requests: write
      checks: write

    steps:
      - name: Checkout code
        uses: actions/checkout@v4

      - name: Install just
        run: |
          if ! command -v just &> /dev/null; then
            curl --proto '=https' --tlsv1.2 -sSf https://just.systems/install.sh | sudo bash -s -- --to /usr/local/bin
          else
            echo "just is already installed: $(just --version)"
          fi
      
      - name: Install dependencies  
        run: |
          sudo apt-get update
          sudo apt-get install -y libxcb-shape0-dev libxcb-xfixes0-dev libxcb1-dev libxcb-render0-dev

      - name: Setup Rust toolchain (GitHub)
        if: ${{ !env.ACT }}
        uses: actions-rust-lang/setup-rust-toolchain@v1
        with:
          components: rustfmt, clippy

      - name: Setup Rust toolchain (act)
        if: ${{ env.ACT }}
        run: |
          curl --proto '=https' --tlsv1.2 -sSf https://sh.rustup.rs | sh -s -- -y
          echo "$HOME/.cargo/bin" >> $GITHUB_PATH
          source $HOME/.cargo/env
          rustup component add rustfmt clippy

      - name: Cache cargo registry
        if: ${{ !env.ACT }}
        uses: actions/cache@v4
        with:
          path: |
            ~/.cargo/bin/
            ~/.cargo/registry/index/
            ~/.cargo/registry/cache/
            ~/.cargo/git/db/
            target/
          key: ${{ runner.os }}-cargo-${{ hashFiles('**/Cargo.lock') }}
          restore-keys: |
            ${{ runner.os }}-cargo-

      - name: Check formatting with rustfmt
        run: just fmt-check

      - name: Run clippy
        run: just clippy

<<<<<<< HEAD
      - name: Install nostr-rs-relay
        run: cargo install nostr-rs-relay

      - name: Run tests with local relay
        run: bash scripts/test-with-relay.sh --all-features --verbose
=======
      - name: Run tests
        run: just test
>>>>>>> 47a78ee2

      - name: Auto-merge PR
        if: |
          success() && 
          github.event_name == 'pull_request' && 
          github.event.pull_request.user.login == github.repository_owner &&
          !env.ACT
        env:
          GH_TOKEN: ${{ secrets.GITHUB_TOKEN }}
        run: |
          echo "All tests passed! Merging PR #${{ github.event.pull_request.number }}"
          gh pr merge ${{ github.event.pull_request.number }} \
            --repo ${{ github.repository }} \
            --squash \
            --delete-branch<|MERGE_RESOLUTION|>--- conflicted
+++ resolved
@@ -69,16 +69,11 @@
       - name: Run clippy
         run: just clippy
 
-<<<<<<< HEAD
       - name: Install nostr-rs-relay
         run: cargo install nostr-rs-relay
 
-      - name: Run tests with local relay
-        run: bash scripts/test-with-relay.sh --all-features --verbose
-=======
       - name: Run tests
         run: just test
->>>>>>> 47a78ee2
 
       - name: Auto-merge PR
         if: |
